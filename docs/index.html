
<!DOCTYPE html>
<html lang="en">
<head>
    <meta charset="UTF-8">
    <meta name="viewport" content="width=device-width, initial-scale=1.0">
    <title>useObserveChanges</title>
    <style>
        body {
            font-family: -apple-system, BlinkMacSystemFont, "Segoe UI", Roboto, Helvetica, Arial, sans-serif, "Apple Color Emoji", "Segoe UI Emoji", "Segoe UI Symbol";
            line-height: 1.6;
            margin: 0;
            padding: 0;
            background-color: #ffffff;
            color: #333;
        }
        header {
            background: #005d8f;
            color: #ffffff;
            padding: 1.5rem 0;
            text-align: center;
        }
        header h1 {
            margin: 0;
            font-size: 2.5rem;
        }
        header p {
            margin: 0.5rem 0 0;
            font-size: 1.2rem;
        }
        main {
            max-width: 800px;
            margin: 2rem auto;
            padding: 0 1rem;
        }
        section {
            margin-bottom: 2rem;
        }
        section h2 {
            color: #005d8f;
            border-bottom: 2px solid #005d8f;
            padding-bottom: 0.5rem;
        }
        ul, ol {
            padding-left: 1.5rem;
        }
        pre {
            background: #f8f9fa;
            border-left: 4px solid #005d8f;
            padding: 0.5rem;
            overflow-x: auto;
            font-size: 0.9rem;
            line-height: 1.4;
        }
        footer {
            text-align: center;
            padding: 1rem 0;
            background: #005d8f;
            color: #ffffff;
            margin-top: 2rem;
        }
        footer a {
            color: #ffdd57;
            text-decoration: none;
        }
        img {
            max-width: 100%;
            border-radius: 8px;
            margin-bottom: 1rem;
        }
        a {
            color: #005d8f;
            text-decoration: none;
        }
        a:hover {
            text-decoration: underline;
        }
        .community-message {
            text-align: center;
            margin-top: 2rem;
            padding: 1rem;
            background: #f8f9fa;
            border-radius: 8px;
            box-shadow: 0 2px 4px rgba(0, 0, 0, 0.1);
        }
    </style>
</head>
<body>
    <header>
        <h1>useObserveChanges</h1>
        <p>A custom React hook for observing and managing changes in specific fields.</p>
    </header>
    <main>
        <section>
            <h2>What is useObserveChanges?</h2>
            <p>The <strong>useObserveChanges</strong> hook is a custom React hook designed to observe and manage changes in specific fields across multiple instances. It is particularly useful for tracking dynamic states, such as form inputs, without the need for repetitive state handling.</p>
        </section>
        <section>
            <h2>Core Features</h2>
            <ol>
                <li><strong>Instance-based State Management:</strong> Fields are grouped under "instances," allowing you to organize and track state for different components or entities (e.g., user, form, settings).</li>
                <li><strong>Field-level Observing:</strong> You can observe specific fields within an instance, such as <code>firstName</code> or <code>email</code>, and update their values. Supports dynamic forms or components with multiple inputs.</li>
                <li><strong>Granular Control:</strong> Provides methods to stop observing a specific field or reset the entire state for all instances.</li>
                <li><strong>Lightweight:</strong> Optimized for performance and supports observing multiple instances and fields simultaneously without significant overhead.</li>
            </ol>
        </section>
        <section>
<<<<<<< HEAD
            <h2>How does it work?</h2>
            <ol>
                <li><strong>observeFieldOf(instance, field, value):</strong> Updates the value of a specific field within an instance. If the instance or field doesn’t exist, it creates them dynamically.
                <pre><code>observeFieldOf('user', 'name', 'Alice');</code></pre></li>
                <li><strong>getInstance(instance):</strong> Retrieves the entire state of a specified instance. If the instance doesn’t exist, it returns undefined.
                <pre><code>
const userState = getInstance('user');
console.log(userState); // { name: 'Alice' }
                </code></pre></li>
                <li><strong>unobserveFieldOf(instance, field):</strong> Stops observing a specific field within an instance, effectively removing it from the state.
                <pre><code>
unobserveFieldOf('user', 'name');
console.log(getInstance('user')); // {}
                </code></pre></li>
                <li><strong>reset():</strong> Clears all observed instances and fields, resetting the state to an empty object.
                <pre><code>
reset();
console.log(getInstance('user')); // undefined
                </code></pre></li>
            </ol>
        </section>
        <section>
            <h2>Use Cases</h2>
=======
            <h2>What is useObserveChanges?</h2>
            <p>The <code>useObserveChanges</code> hook is designed to observe and manage changes in specific fields across multiple instances. It is particularly useful for tracking dynamic states, such as form inputs, without repetitive state handling.</p>
            <h3>Core Features</h3>
            <ul>
                <li><strong>Instance-based State Management:</strong> Organizes and tracks state for different entities (e.g., forms, users).</li>
                <li><strong>Field-level Observing:</strong> Observes and updates specific fields dynamically.</li>
                <li><strong>Granular Control:</strong> Provides methods to stop observing or reset fields as needed.</li>
                <li><strong>Lightweight:</strong> Supports multiple instances and fields without significant overhead.</li>
            </ul>
        </section>
        <section>
            <h2>API</h2>
            <p>The `useObserveChanges` hook offers the following methods:</p>
>>>>>>> 0fa85a03
            <ul>
                <li><strong>Dynamic Forms:</strong> Track multiple input fields in a form dynamically and retrieve the state when needed (e.g., on submission).</li>
                <li><strong>Multi-instance State Tracking:</strong> Manage states for multiple components or contexts independently.</li>
                <li><strong>Granular Updates:</strong> Update only specific fields of an instance without affecting others.</li>
                <li><strong>Resetting States:</strong> Clear all observed data when a component is unmounted or reset a form to its initial state.</li>
            </ul>
        </section>
        <section>
            <h2>Example Workflow</h2>
            <h3>Observing Fields</h3>
            <pre><code>
const { observeFieldOf, getInstance } = useObserveChanges();

observeFieldOf('user', 'name', 'John');
observeFieldOf('user', 'email', 'john@example.com');

console.log(getInstance('user'));
// Output: { name: 'John', email: 'john@example.com' }
            </code></pre>
            <h3>Removing a Field</h3>
            <pre><code>
unobserveFieldOf('user', 'name');
console.log(getInstance('user'));
// Output: { email: 'john@example.com' }
            </code></pre>
            <h3>Resetting All States</h3>
            <pre><code>
reset();
console.log(getInstance('user'));
// Output: undefined
            </code></pre>
        </section>
        <section class="community-message">
            <p>🚀 Built with ❤️ by the open-source community! Contributions are welcome.</p>
        </section>
        <section>
            <h2>Learn More</h2>
            <p>For detailed usage examples, visit the <a href="https://github.com/Malnati/react-use-observe-changes" target="_blank">GitHub Repository</a>.</p>
        </section>
    </main>
    <footer>
        <p>&copy; 2024 useObserveChanges | Built with <a href="https://pages.github.com/" target="_blank">GitHub Pages</a>.</p>
    </footer>
</body>
</html><|MERGE_RESOLUTION|>--- conflicted
+++ resolved
@@ -105,7 +105,6 @@
             </ol>
         </section>
         <section>
-<<<<<<< HEAD
             <h2>How does it work?</h2>
             <ol>
                 <li><strong>observeFieldOf(instance, field, value):</strong> Updates the value of a specific field within an instance. If the instance or field doesn’t exist, it creates them dynamically.
@@ -128,8 +127,6 @@
             </ol>
         </section>
         <section>
-            <h2>Use Cases</h2>
-=======
             <h2>What is useObserveChanges?</h2>
             <p>The <code>useObserveChanges</code> hook is designed to observe and manage changes in specific fields across multiple instances. It is particularly useful for tracking dynamic states, such as form inputs, without repetitive state handling.</p>
             <h3>Core Features</h3>
@@ -141,9 +138,7 @@
             </ul>
         </section>
         <section>
-            <h2>API</h2>
-            <p>The `useObserveChanges` hook offers the following methods:</p>
->>>>>>> 0fa85a03
+            <h2>Use Cases</h2>
             <ul>
                 <li><strong>Dynamic Forms:</strong> Track multiple input fields in a form dynamically and retrieve the state when needed (e.g., on submission).</li>
                 <li><strong>Multi-instance State Tracking:</strong> Manage states for multiple components or contexts independently.</li>
