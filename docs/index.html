
<!DOCTYPE html>
<html lang="en">
<head>
    <meta charset="UTF-8">
    <meta name="viewport" content="width=device-width, initial-scale=1.0">
    <title>useObserveChanges</title>
    <style>
        body {
            font-family: -apple-system, BlinkMacSystemFont, "Segoe UI", Roboto, Helvetica, Arial, sans-serif, "Apple Color Emoji", "Segoe UI Emoji", "Segoe UI Symbol";
            line-height: 1.6;
            margin: 0;
            padding: 0;
            background-color: #ffffff;
            color: #333;
        }
        header {
            background: #005d8f;
            color: #ffffff;
            padding: 1.5rem 0;
            text-align: center;
        }
        header h1 {
            margin: 0;
            font-size: 2.5rem;
        }
        header p {
            margin: 0.5rem 0 0;
            font-size: 1.2rem;
        }
        main {
            max-width: 800px;
            margin: 2rem auto;
            padding: 0 1rem;
        }
        section {
            margin-bottom: 2rem;
        }
        section h2 {
            color: #005d8f;
            border-bottom: 2px solid #005d8f;
            padding-bottom: 0.5rem;
        }
        ul, ol {
            padding-left: 1.5rem;
        }
        pre {
            background: #f8f9fa;
            border-left: 4px solid #005d8f;
            padding: 0.5rem;
            overflow-x: auto;
            font-size: 0.9rem;
            line-height: 1.4;
        }
        img {
            max-width: 100%;
            border-radius: 8px;
            margin-bottom: 1rem;
        }
        footer {
            text-align: center;
            padding: 1rem 0;
            background: #005d8f;
            color: #ffffff;
            margin-top: 2rem;
        }
        footer a {
            color: #ffdd57;
            text-decoration: none;
        }
        .community-message {
            text-align: center;
            margin-top: 2rem;
            padding: 1rem;
            background: #f8f9fa;
            border-radius: 8px;
            box-shadow: 0 2px 4px rgba(0, 0, 0, 0.1);
        }
    </style>
</head>
<body>
    <header>
        <h1>useObserveChanges</h1>
        <p>A custom React hook for observing and managing changes in specific fields.</p>
    </header>
    <main>
        <section>
            <h2>What is useObserveChanges?</h2>
            <p>The <strong>useObserveChanges</strong> hook is a custom React hook designed to observe and manage changes in specific fields across multiple instances. It is particularly useful for tracking dynamic states, such as form inputs, without the need for repetitive state handling.</p>
<<<<<<< HEAD
            <img src="https://raw.githubusercontent.com/Malnati/react-use-observe-changes/main/docs/3-useObserveChanges-What-is.png" alt="What is useObserveChanges">
=======
            <img src="https://raw.githubusercontent.com/Malnati/react-use-observe-changes/main/docs/3-useObserveChanges-What-is.jpeg" alt="What is useObserveChanges">
>>>>>>> 7810430b
        </section>
        <section>
            <h2>Core Features</h2>
            <ol>
                <li><strong>Instance-based State Management:</strong> Fields are grouped under "instances," allowing you to organize and track state for different components or entities (e.g., user, form, settings).</li>
                <li><strong>Field-level Observing:</strong> You can observe specific fields within an instance, such as <code>firstName</code> or <code>email</code>, and update their values. Supports dynamic forms or components with multiple inputs.</li>
                <li><strong>Granular Control:</strong> Provides methods to stop observing a specific field or reset the entire state for all instances.</li>
                <li><strong>Lightweight:</strong> Optimized for performance and supports observing multiple instances and fields simultaneously without significant overhead.</li>
            </ol>
<<<<<<< HEAD
            <img src="https://raw.githubusercontent.com/Malnati/react-use-observe-changes/main/docs/4-useObserveChanges-Core-Features.png" alt="Core Features of useObserveChanges">
=======
            <img src="https://raw.githubusercontent.com/Malnati/react-use-observe-changes/main/docs/4-useObserveChanges-Core-Features.jpeg" alt="Core Features of useObserveChanges">
>>>>>>> 7810430b
        </section>
        <section>
            <h2>How does it work?</h2>
            <img src="https://raw.githubusercontent.com/Malnati/react-use-observe-changes/main/docs/2-useObserveChanges-Usage.png" alt="How to Use useObserveChanges">
        </section>
        <section class="community-message">
            <p>🚀 Built with ❤️ by the open-source community! Contributions are welcome.</p>
        </section>
        <section>
            <h2>Learn More</h2>
            <p>For detailed usage examples, visit the <a href="https://github.com/Malnati/react-use-observe-changes" target="_blank">GitHub Repository</a>.</p>
        </section>
    </main>
    <footer>
        <p>&copy; 2024 useObserveChanges | Built with <a href="https://pages.github.com/" target="_blank">GitHub Pages</a>.</p>
    </footer>
</body>
</html><|MERGE_RESOLUTION|>--- conflicted
+++ resolved
@@ -87,11 +87,7 @@
         <section>
             <h2>What is useObserveChanges?</h2>
             <p>The <strong>useObserveChanges</strong> hook is a custom React hook designed to observe and manage changes in specific fields across multiple instances. It is particularly useful for tracking dynamic states, such as form inputs, without the need for repetitive state handling.</p>
-<<<<<<< HEAD
             <img src="https://raw.githubusercontent.com/Malnati/react-use-observe-changes/main/docs/3-useObserveChanges-What-is.png" alt="What is useObserveChanges">
-=======
-            <img src="https://raw.githubusercontent.com/Malnati/react-use-observe-changes/main/docs/3-useObserveChanges-What-is.jpeg" alt="What is useObserveChanges">
->>>>>>> 7810430b
         </section>
         <section>
             <h2>Core Features</h2>
@@ -101,11 +97,7 @@
                 <li><strong>Granular Control:</strong> Provides methods to stop observing a specific field or reset the entire state for all instances.</li>
                 <li><strong>Lightweight:</strong> Optimized for performance and supports observing multiple instances and fields simultaneously without significant overhead.</li>
             </ol>
-<<<<<<< HEAD
-            <img src="https://raw.githubusercontent.com/Malnati/react-use-observe-changes/main/docs/4-useObserveChanges-Core-Features.png" alt="Core Features of useObserveChanges">
-=======
             <img src="https://raw.githubusercontent.com/Malnati/react-use-observe-changes/main/docs/4-useObserveChanges-Core-Features.jpeg" alt="Core Features of useObserveChanges">
->>>>>>> 7810430b
         </section>
         <section>
             <h2>How does it work?</h2>
